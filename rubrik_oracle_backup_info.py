--- conflicted
+++ resolved
@@ -25,20 +25,10 @@
 
     rubrik = rbs_oracle_common.RubrikConnection()
     print("*" * 100)
-<<<<<<< HEAD
     print("Connected to cluster: {}, version: {}, Timezone: {}.".format(rubrik.name, rubrik.version, rubrik.timezone))
     source_host_db = source_host_db.split(":")
     database = rbs_oracle_common.RubrikRbsOracleDatabase(rubrik, source_host_db[1], source_host_db[0])
     oracle_db_info = database.get_oracle_db_info()
-=======
-    print("Connected to cluster: {}, version: {}, Timezone: {}.".format(cluster_info['name'], cluster_info['version'], timezone))
-    host_cluster_db = host_cluster_db.split(":")
-    oracle_db_id = rbk.get_oracle_db_id(rubrik, host_cluster_db[1], host_cluster_db[0])
-    if oracle_db_id:
-        oracle_db_info = rbk.get_oracle_db_info(rubrik, oracle_db_id)
-    else:
-        raise RubrikOracleBackupInfoError("Database {} was not found on host {}.".format(host_cluster_db[1], host_cluster_db[0]))
->>>>>>> 7a0ae0f8
     print("*" * 100)
     print("Database Details: ")
     print("Database name: {}   ID: {}".format(oracle_db_info['name'], oracle_db_info['id']))
@@ -52,14 +42,9 @@
     print("*" * 100)
     print("Available Database Backups (Snapshots):")
     for snap in oracle_snapshot_info['data']:
-<<<<<<< HEAD
         print("Database Backup Date: {}   Snapshot ID: {}".format(database.cluster_time(snap['date'], rubrik.timezone)[:-6], snap['id']))
 
     oracle_db_recoverable_range_info = database.get_oracle_db_recoverable_range()
-=======
-        print("Database Backup Date: {}   Snapshot ID: {}".format(rbk.cluster_time(snap['date'], timezone)[:-6], snap['id']))
-    oracle_db_recoverable_range_info = rbk.get_oracle_db_recoverable_range(rubrik,  oracle_db_id)
->>>>>>> 7a0ae0f8
     print("*" * 100)
     print("Recoverable ranges:")
     for recovery_range in oracle_db_recoverable_range_info['data']:
@@ -67,7 +52,7 @@
                                                      database.cluster_time(recovery_range['endTime'], rubrik.timezone)[:-6]))
 
 
-class RubrikOracleBackupInfoError(rbk.NoTraceBackWithLineNumber):
+class RubrikOracleBackupInfoError(rbs_oracle_common.NoTraceBackWithLineNumber):
     """
         Renames object so error is named with calling script
     """
